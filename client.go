// Copyright 2009 The Go Authors. All rights reserved.
// Use of this source code is governed by a BSD-style
// license that can be found in the LICENSE file.

package rpc

import (
	"bufio"
	"context"
	"encoding/gob"
	"errors"
	"io"
	"log"
	"net"
	"net/http"
	"sync"
	"time"

	"github.com/keegancsmith/rpc/internal/svc"
)

// ServerError represents an error that has been returned from
// the remote side of the RPC connection.
type ServerError string

func (e ServerError) Error() string {
	return string(e)
}

var ErrShutdown = errors.New("connection is shut down")

// Call represents an active RPC.
type Call struct {
	ServiceMethod string      // The name of the service and method to call.
	Args          interface{} // The argument to the function (*struct).
	Reply         interface{} // The reply from the function (*struct).
	Error         error       // After completion, the error status.
<<<<<<< HEAD
	Done          chan *Call  // Strobes when call is complete.
	seq           uint64      // Sequence num used to send. Non-zero when sent.
=======
	Done          chan *Call  // Receives *Call when Go is complete.
>>>>>>> 6ec42716
}

// Client represents an RPC Client.
// There may be multiple outstanding Calls associated
// with a single Client, and a Client may be used by
// multiple goroutines simultaneously.
type Client struct {
	codec ClientCodec

	reqMutex sync.Mutex // protects following
	request  Request

	mutex    sync.Mutex // protects following
	seq      uint64
	pending  map[uint64]*Call
	closing  bool // user has called Close
	shutdown bool // server has told us to stop
}

// A ClientCodec implements writing of RPC requests and
// reading of RPC responses for the client side of an RPC session.
// The client calls WriteRequest to write a request to the connection
// and calls ReadResponseHeader and ReadResponseBody in pairs
// to read responses. The client calls Close when finished with the
// connection. ReadResponseBody may be called with a nil
// argument to force the body of the response to be read and then
// discarded.
// See NewClient's comment for information about concurrent access.
type ClientCodec interface {
	WriteRequest(*Request, interface{}) error
	ReadResponseHeader(*Response) error
	ReadResponseBody(interface{}) error

	Close() error
}

func (client *Client) send(call *Call) {
	client.reqMutex.Lock()
	defer client.reqMutex.Unlock()

	// Register this call.
	client.mutex.Lock()
	if client.shutdown || client.closing {
		client.mutex.Unlock()
		call.Error = ErrShutdown
		call.done()
		return
	}
	if call.seq != 0 {
		// It has already been canceled, don't bother sending
		call.Error = context.Canceled
		client.mutex.Unlock()
		call.done()
		return
	}
	client.seq++
	seq := client.seq
	call.seq = seq
	client.pending[seq] = call
	client.mutex.Unlock()

	// Encode and send the request.
	client.request.Seq = seq
	client.request.ServiceMethod = call.ServiceMethod
	err := client.codec.WriteRequest(&client.request, call.Args)
	if err != nil {
		client.mutex.Lock()
		call = client.pending[seq]
		delete(client.pending, seq)
		client.mutex.Unlock()
		if call != nil {
			call.Error = err
			call.done()
		}
	}
}

func (client *Client) input() {
	var err error
	var response Response
	for err == nil {
		response = Response{}
		err = client.codec.ReadResponseHeader(&response)
		if err != nil {
			break
		}
		seq := response.Seq
		client.mutex.Lock()
		call := client.pending[seq]
		delete(client.pending, seq)
		client.mutex.Unlock()

		switch {
		case call == nil:
			// We've got no pending call. That usually means that
			// WriteRequest partially failed, and call was already
			// removed; response is a server telling us about an
			// error reading request body. We should still attempt
			// to read error body, but there's no one to give it to.
			err = client.codec.ReadResponseBody(nil)
			if err != nil {
				err = errors.New("reading error body: " + err.Error())
			}
		case response.Error != "":
			// We've got an error response. Give this to the request;
			// any subsequent requests will get the ReadResponseBody
			// error if there is one.
			call.Error = ServerError(response.Error)
			err = client.codec.ReadResponseBody(nil)
			if err != nil {
				err = errors.New("reading error body: " + err.Error())
			}
			call.done()
		default:
			err = client.codec.ReadResponseBody(call.Reply)
			if err != nil {
				call.Error = errors.New("reading body " + err.Error())
			}
			call.done()
		}
	}
	// Terminate pending calls.
	client.reqMutex.Lock()
	client.mutex.Lock()
	client.shutdown = true
	closing := client.closing
	if err == io.EOF {
		if closing {
			err = ErrShutdown
		} else {
			err = io.ErrUnexpectedEOF
		}
	}
	for _, call := range client.pending {
		call.Error = err
		call.done()
	}
	client.mutex.Unlock()
	client.reqMutex.Unlock()
	if debugLog && err != io.EOF && !closing {
		log.Println("rpc: client protocol error:", err)
	}
}

func (call *Call) done() {
	select {
	case call.Done <- call:
		// ok
	default:
		// We don't want to block here. It is the caller's responsibility to make
		// sure the channel has enough buffer space. See comment in Go().
		if debugLog {
			log.Println("rpc: discarding Call reply due to insufficient Done chan capacity")
		}
	}
}

// NewClient returns a new Client to handle requests to the
// set of services at the other end of the connection.
// It adds a buffer to the write side of the connection so
// the header and payload are sent as a unit.
//
// The read and write halves of the connection are serialized independently,
// so no interlocking is required. However each half may be accessed
// concurrently so the implementation of conn should protect against
// concurrent reads or concurrent writes.
func NewClient(conn io.ReadWriteCloser) *Client {
	encBuf := bufio.NewWriter(conn)
	client := &gobClientCodec{conn, gob.NewDecoder(conn), gob.NewEncoder(encBuf), encBuf}
	return NewClientWithCodec(client)
}

// NewClientWithCodec is like NewClient but uses the specified
// codec to encode requests and decode responses.
func NewClientWithCodec(codec ClientCodec) *Client {
	client := &Client{
		codec:   codec,
		pending: make(map[uint64]*Call),
	}
	go client.input()
	return client
}

type gobClientCodec struct {
	rwc    io.ReadWriteCloser
	dec    *gob.Decoder
	enc    *gob.Encoder
	encBuf *bufio.Writer
}

func (c *gobClientCodec) WriteRequest(r *Request, body interface{}) (err error) {
	if err = c.enc.Encode(r); err != nil {
		return
	}
	if err = c.enc.Encode(body); err != nil {
		return
	}
	return c.encBuf.Flush()
}

func (c *gobClientCodec) ReadResponseHeader(r *Response) error {
	return c.dec.Decode(r)
}

func (c *gobClientCodec) ReadResponseBody(body interface{}) error {
	return c.dec.Decode(body)
}

func (c *gobClientCodec) Close() error {
	return c.rwc.Close()
}

// DialHTTP connects to an HTTP RPC server at the specified network address
// listening on the default HTTP RPC path.
func DialHTTP(network, address string) (*Client, error) {
	return DialHTTPPath(network, address, DefaultRPCPath)
}

// DialHTTPPath connects to an HTTP RPC server
// at the specified network address and path with a default timeout.
func DialHTTPPath(network, address, path string) (*Client, error) {
	return DialHTTPPathTimeout(network, address, path, 0)
}

// DialHTTPPathTimeout connects to an HTTP RPC server
// at the specified network address and path with the specified timeout for Dialing.
//
// This is a function added by github.com/keegancsmith/rpc
func DialHTTPPathTimeout(network, address, path string, timeout time.Duration) (*Client, error) {
	var err error
	conn, err := net.DialTimeout(network, address, timeout)
	if err != nil {
		return nil, err
	}
	io.WriteString(conn, "CONNECT "+path+" HTTP/1.0\n\n")

	// Require successful HTTP response
	// before switching to RPC protocol.
	resp, err := http.ReadResponse(bufio.NewReader(conn), &http.Request{Method: "CONNECT"})
	if err == nil && resp.Status == connected {
		return NewClient(conn), nil
	}
	if err == nil {
		err = errors.New("unexpected HTTP response: " + resp.Status)
	}
	conn.Close()
	return nil, &net.OpError{
		Op:   "dial-http",
		Net:  network + " " + address,
		Addr: nil,
		Err:  err,
	}
}

// Dial connects to an RPC server at the specified network address.
func Dial(network, address string) (*Client, error) {
	conn, err := net.Dial(network, address)
	if err != nil {
		return nil, err
	}
	return NewClient(conn), nil
}

// Close calls the underlying codec's Close method. If the connection is already
// shutting down, ErrShutdown is returned.
func (client *Client) Close() error {
	client.mutex.Lock()
	if client.closing {
		client.mutex.Unlock()
		return ErrShutdown
	}
	client.closing = true
	client.mutex.Unlock()
	return client.codec.Close()
}

// Go invokes the function asynchronously. It returns the Call structure representing
// the invocation. The done channel will signal when the call is complete by returning
// the same Call object. If done is nil, Go will allocate a new channel.
// If non-nil, done must be buffered or Go will deliberately crash.
func (client *Client) Go(serviceMethod string, args interface{}, reply interface{}, done chan *Call) *Call {
	call := new(Call)
	call.ServiceMethod = serviceMethod
	call.Args = args
	call.Reply = reply
	if done == nil {
		done = make(chan *Call, 10) // buffered.
	} else {
		// If caller passes done != nil, it must arrange that
		// done has enough buffer for the number of simultaneous
		// RPCs that will be using that channel. If the channel
		// is totally unbuffered, it's best not to run at all.
		if cap(done) == 0 {
			log.Panic("rpc: done channel is unbuffered")
		}
	}
	call.Done = done
	client.send(call)
	return call
}

// Call invokes the named function, waits for it to complete, and returns its error status.
func (client *Client) Call(ctx context.Context, serviceMethod string, args interface{}, reply interface{}) error {
	ch := make(chan *Call, 2) // 2 for this call and cancel
	call := client.Go(serviceMethod, args, reply, ch)
	select {
	case <-call.Done:
		return call.Error
	case <-ctx.Done():
		// Cancel the pending request on the client
		client.mutex.Lock()
		seq := call.seq
		_, ok := client.pending[seq]
		delete(client.pending, seq)
		if seq == 0 {
			// hasn't been sent yet, non-zero will prevent send
			call.seq = 1
		}
		client.mutex.Unlock()

		// Cancel running request on the server
		if seq != 0 && ok {
			client.Go("_goRPC_.Cancel", &svc.CancelArgs{Seq: seq}, nil, ch)
		}

		return ctx.Err()
	}
}<|MERGE_RESOLUTION|>--- conflicted
+++ resolved
@@ -35,12 +35,8 @@
 	Args          interface{} // The argument to the function (*struct).
 	Reply         interface{} // The reply from the function (*struct).
 	Error         error       // After completion, the error status.
-<<<<<<< HEAD
-	Done          chan *Call  // Strobes when call is complete.
+	Done          chan *Call  // Receives *Call when Go is complete.
 	seq           uint64      // Sequence num used to send. Non-zero when sent.
-=======
-	Done          chan *Call  // Receives *Call when Go is complete.
->>>>>>> 6ec42716
 }
 
 // Client represents an RPC Client.
